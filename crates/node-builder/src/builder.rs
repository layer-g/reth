--- conflicted
+++ resolved
@@ -3,26 +3,15 @@
 #![allow(clippy::type_complexity, missing_debug_implementations)]
 
 use crate::{
-<<<<<<< HEAD
-    components::{
-        ComponentsBuilder, FullNodeComponents, FullNodeComponentsAdapter, LaunchNode,
-        NodeComponentsBuilder, PoolBuilder,
-    },
-    exex::{BoxedLaunchExEx, ExExContext},
-=======
     components::{ComponentsBuilder, NodeComponents, NodeComponentsBuilder, PoolBuilder},
     exex::BoxedLaunchExEx,
->>>>>>> 96e3619e
     hooks::NodeHooks,
     node::FullNode,
     rpc::{RethRpcServerHandles, RpcContext, RpcHooks},
     DefaultLauncher, Node, NodeHandle,
+    LaunchNode,
 };
 use eyre::Context;
-<<<<<<< HEAD
-use futures::Future;
-use reth_blockchain_tree::ShareableBlockchainTree;
-=======
 use futures::{future, future::Either, stream, stream_select, Future, StreamExt};
 use rayon::ThreadPoolBuilder;
 use reth_beacon_consensus::{
@@ -33,24 +22,18 @@
     BlockchainTree, BlockchainTreeConfig, ShareableBlockchainTree, TreeExternals,
 };
 use reth_config::config::EtlConfig;
->>>>>>> 96e3619e
 use reth_db::{
     database::Database,
     database_metrics::{DatabaseMetadata, DatabaseMetrics},
     test_utils::{create_test_rw_db, TempDatabase},
     DatabaseEnv,
 };
-<<<<<<< HEAD
-use reth_network::{NetworkBuilder, NetworkConfig, NetworkHandle};
-use reth_node_api::{FullNodeTypes, FullNodeTypesAdapter, NodeTypes};
-=======
 use reth_exex::{ExExContext, ExExHandle, ExExManager};
 use reth_interfaces::p2p::either::EitherDownloader;
 use reth_network::{NetworkBuilder, NetworkConfig, NetworkEvents, NetworkHandle};
 use reth_node_api::{
     FullNodeComponents, FullNodeComponentsAdapter, FullNodeTypes, FullNodeTypesAdapter, NodeTypes,
 };
->>>>>>> 96e3619e
 use reth_node_core::{
     cli::config::{PayloadBuilderConfig, RethTransactionPoolConfig},
     dirs::{ChainPath, DataDirPath, MaybePlatformPath},
@@ -58,16 +41,11 @@
     primitives::{kzg::KzgSettings, Head},
     utils::write_peers_to_file,
 };
-<<<<<<< HEAD
-use reth_primitives::{constants::eip4844::MAINNET_KZG_TRUSTED_SETUP, ChainSpec};
-use reth_provider::{providers::BlockchainProvider, ChainSpecProvider};
-=======
 use reth_primitives::{constants::eip4844::MAINNET_KZG_TRUSTED_SETUP, format_ether, ChainSpec};
 use reth_provider::{
     providers::BlockchainProvider, CanonStateSubscriptions, ChainSpecProvider, ProviderFactory,
 };
 use reth_prune::PrunerBuilder;
->>>>>>> 96e3619e
 use reth_revm::EvmProcessorFactory;
 use reth_tasks::TaskExecutor;
 use reth_tracing::tracing::info;
@@ -490,7 +468,6 @@
                 Components::Pool,
             >,
         >,
-<<<<<<< HEAD
     >
     where
         Types: Node<
@@ -508,366 +485,6 @@
     {
         self.launch_with(DefaultLauncher, task_executor, data_dir).await
     }
-=======
-    > {
-        // get config from file
-        let reth_config = self.load_config(&data_dir)?;
-
-        let Self {
-            config,
-            state: ComponentsState { types, components_builder, hooks, rpc, exexs: _ },
-            database,
-        } = self;
-
-        // Raise the fd limit of the process.
-        // Does not do anything on windows.
-        fdlimit::raise_fd_limit()?;
-
-        // Limit the global rayon thread pool, reserving 2 cores for the rest of the system
-        let _ = ThreadPoolBuilder::new()
-            .num_threads(
-                available_parallelism().map_or(25, |cpus| max(cpus.get().saturating_sub(2), 2)),
-            )
-            .build_global()
-            .map_err(|e| error!("Failed to build global thread pool: {:?}", e));
-
-        let provider_factory = ProviderFactory::new(
-            database.clone(),
-            Arc::clone(&config.chain),
-            data_dir.static_files_path(),
-        )?
-        .with_static_files_metrics();
-        info!(target: "reth::cli", "Database opened");
-
-        let prometheus_handle = config.install_prometheus_recorder()?;
-        config
-            .start_metrics_endpoint(
-                prometheus_handle,
-                database.clone(),
-                provider_factory.static_file_provider(),
-            )
-            .await?;
-
-        debug!(target: "reth::cli", chain=%config.chain.chain, genesis=?config.chain.genesis_hash(), "Initializing genesis");
-
-        let genesis_hash = init_genesis(provider_factory.clone())?;
-
-        info!(target: "reth::cli", "\n{}", config.chain.display_hardforks());
-
-        let consensus = config.consensus();
-
-        debug!(target: "reth::cli", "Spawning stages metrics listener task");
-        let (sync_metrics_tx, sync_metrics_rx) = unbounded_channel();
-        let sync_metrics_listener = reth_stages::MetricsListener::new(sync_metrics_rx);
-        executor.spawn_critical("stages metrics listener task", sync_metrics_listener);
-
-        let prune_config = config.prune_config()?.or_else(|| reth_config.prune.clone());
-
-        // Configure the blockchain tree for the node
-        let evm_config = types.evm_config();
-        let tree_config = BlockchainTreeConfig::default();
-        let tree_externals = TreeExternals::new(
-            provider_factory.clone(),
-            consensus.clone(),
-            EvmProcessorFactory::new(config.chain.clone(), evm_config.clone()),
-        );
-        let tree = BlockchainTree::new(
-            tree_externals,
-            tree_config,
-            prune_config.as_ref().map(|config| config.segments.clone()),
-        )?
-        .with_sync_metrics_tx(sync_metrics_tx.clone());
-
-        let canon_state_notification_sender = tree.canon_state_notification_sender();
-        let blockchain_tree = ShareableBlockchainTree::new(tree);
-        debug!(target: "reth::cli", "configured blockchain tree");
-
-        // fetch the head block from the database
-        let head =
-            config.lookup_head(provider_factory.clone()).wrap_err("the head block is missing")?;
-
-        // setup the blockchain provider
-        let blockchain_db =
-            BlockchainProvider::new(provider_factory.clone(), blockchain_tree.clone())?;
-
-        let ctx = BuilderContext::new(
-            head,
-            blockchain_db,
-            executor,
-            data_dir,
-            config,
-            reth_config,
-            evm_config.clone(),
-        );
-
-        debug!(target: "reth::cli", "creating components");
-        let NodeComponents { transaction_pool, network, payload_builder } =
-            components_builder.build_components(&ctx).await?;
-
-        let BuilderContext {
-            provider: blockchain_db,
-            executor,
-            data_dir,
-            mut config,
-            mut reth_config,
-            ..
-        } = ctx;
-
-        let NodeHooks { on_component_initialized, on_node_started, .. } = hooks;
-
-        let node_components = FullNodeComponentsAdapter {
-            evm_config: evm_config.clone(),
-            pool: transaction_pool.clone(),
-            network: network.clone(),
-            provider: blockchain_db.clone(),
-            payload_builder: payload_builder.clone(),
-            executor: executor.clone(),
-        };
-        debug!(target: "reth::cli", "calling on_component_initialized hook");
-        on_component_initialized.on_event(node_components.clone())?;
-
-        // spawn exexs
-        let mut exex_handles = Vec::with_capacity(self.state.exexs.len());
-        let mut exexs = Vec::with_capacity(self.state.exexs.len());
-        for (id, exex) in self.state.exexs {
-            // create a new exex handle
-            let (handle, events, notifications) = ExExHandle::new(id.clone());
-            exex_handles.push(handle);
-
-            // create the launch context for the exex
-            let context = ExExContext {
-                head,
-                provider: blockchain_db.clone(),
-                task_executor: executor.clone(),
-                data_dir: data_dir.clone(),
-                config: config.clone(),
-                reth_config: reth_config.clone(),
-                pool: transaction_pool.clone(),
-                events,
-                notifications,
-            };
-
-            let executor = executor.clone();
-            exexs.push(async move {
-                debug!(target: "reth::cli", id, "spawning exex");
-                let span = reth_tracing::tracing::info_span!("exex", id);
-                let _enter = span.enter();
-
-                // init the exex
-                let exex = exex.launch(context).await.unwrap();
-
-                // spawn it as a crit task
-                executor.spawn_critical("exex", async move {
-                    info!(target: "reth::cli", id, "ExEx started");
-                    exex.await.unwrap_or_else(|_| panic!("exex {} crashed", id))
-                });
-            });
-        }
-
-        future::join_all(exexs).await;
-
-        // spawn exex manager
-        if !exex_handles.is_empty() {
-            debug!(target: "reth::cli", "spawning exex manager");
-            // todo(onbjerg): rm magic number
-            let exex_manager = ExExManager::new(exex_handles, 1024);
-            let mut exex_manager_handle = exex_manager.handle();
-            executor.spawn_critical("exex manager", async move {
-                exex_manager.await.expect("exex manager crashed");
-            });
-
-            // send notifications from the blockchain tree to exex manager
-            let mut canon_state_notifications = blockchain_tree.subscribe_to_canonical_state();
-            executor.spawn_critical("exex manager blockchain tree notifications", async move {
-                while let Ok(notification) = canon_state_notifications.recv().await {
-                    exex_manager_handle
-                        .send_async(notification)
-                        .await
-                        .expect("blockchain tree notification could not be sent to exex manager");
-                }
-            });
-
-            info!(target: "reth::cli", "ExEx Manager started");
-        }
-
-        // create pipeline
-        let network_client = network.fetch_client().await?;
-        let (consensus_engine_tx, mut consensus_engine_rx) = unbounded_channel();
-
-        if let Some(store_path) = config.debug.engine_api_store.clone() {
-            debug!(target: "reth::cli", "spawning engine API store");
-            let (engine_intercept_tx, engine_intercept_rx) = unbounded_channel();
-            let engine_api_store = EngineApiStore::new(store_path);
-            executor.spawn_critical(
-                "engine api interceptor",
-                engine_api_store.intercept(consensus_engine_rx, engine_intercept_tx),
-            );
-            consensus_engine_rx = engine_intercept_rx;
-        };
-
-        let max_block = config.max_block(&network_client, provider_factory.clone()).await?;
-        let mut hooks = EngineHooks::new();
-
-        let static_file_producer = StaticFileProducer::new(
-            provider_factory.clone(),
-            provider_factory.static_file_provider(),
-            prune_config.clone().unwrap_or_default().segments,
-        );
-        let static_file_producer_events = static_file_producer.lock().events();
-        hooks.add(StaticFileHook::new(static_file_producer.clone(), Box::new(executor.clone())));
-        info!(target: "reth::cli", "StaticFileProducer initialized");
-
-        // Make sure ETL doesn't default to /tmp/, but to whatever datadir is set to
-        if reth_config.stages.etl.dir.is_none() {
-            reth_config.stages.etl.dir = Some(EtlConfig::from_datadir(&data_dir.data_dir_path()));
-        }
-
-        // Configure the pipeline
-        let (mut pipeline, client) = if config.dev.dev {
-            info!(target: "reth::cli", "Starting Reth in dev mode");
-
-            for (idx, (address, alloc)) in config.chain.genesis.alloc.iter().enumerate() {
-                info!(target: "reth::cli", "Allocated Genesis Account: {:02}. {} ({} ETH)", idx, address.to_string(), format_ether(alloc.balance));
-            }
-
-            let mining_mode = config.mining_mode(transaction_pool.pending_transactions_listener());
-
-            let (_, client, mut task) = reth_auto_seal_consensus::AutoSealBuilder::new(
-                Arc::clone(&config.chain),
-                blockchain_db.clone(),
-                transaction_pool.clone(),
-                consensus_engine_tx.clone(),
-                canon_state_notification_sender,
-                mining_mode,
-                evm_config.clone(),
-            )
-            .build();
-
-            let mut pipeline = crate::setup::build_networked_pipeline(
-                &config,
-                &reth_config.stages,
-                client.clone(),
-                Arc::clone(&consensus),
-                provider_factory.clone(),
-                &executor,
-                sync_metrics_tx,
-                prune_config.clone(),
-                max_block,
-                static_file_producer,
-                evm_config,
-            )
-            .await?;
-
-            let pipeline_events = pipeline.events();
-            task.set_pipeline_events(pipeline_events);
-            debug!(target: "reth::cli", "Spawning auto mine task");
-            executor.spawn(Box::pin(task));
-
-            (pipeline, EitherDownloader::Left(client))
-        } else {
-            let pipeline = crate::setup::build_networked_pipeline(
-                &config,
-                &reth_config.stages,
-                network_client.clone(),
-                Arc::clone(&consensus),
-                provider_factory.clone(),
-                &executor,
-                sync_metrics_tx,
-                prune_config.clone(),
-                max_block,
-                static_file_producer,
-                evm_config,
-            )
-            .await?;
-
-            (pipeline, EitherDownloader::Right(network_client))
-        };
-
-        let pipeline_events = pipeline.events();
-
-        let initial_target = config.initial_pipeline_target(genesis_hash);
-
-        let prune_config = prune_config.unwrap_or_default();
-        let mut pruner = PrunerBuilder::new(prune_config.clone())
-            .max_reorg_depth(tree_config.max_reorg_depth() as usize)
-            .prune_delete_limit(config.chain.prune_delete_limit)
-            .timeout(PrunerBuilder::DEFAULT_TIMEOUT)
-            .build(provider_factory.clone());
-
-        let pruner_events = pruner.events();
-        hooks.add(PruneHook::new(pruner, Box::new(executor.clone())));
-        info!(target: "reth::cli", ?prune_config, "Pruner initialized");
-
-        // Configure the consensus engine
-        let (beacon_consensus_engine, beacon_engine_handle) = BeaconConsensusEngine::with_channel(
-            client,
-            pipeline,
-            blockchain_db.clone(),
-            Box::new(executor.clone()),
-            Box::new(network.clone()),
-            max_block,
-            config.debug.continuous,
-            payload_builder.clone(),
-            initial_target,
-            reth_beacon_consensus::MIN_BLOCKS_FOR_PIPELINE_RUN,
-            consensus_engine_tx,
-            consensus_engine_rx,
-            hooks,
-        )?;
-        info!(target: "reth::cli", "Consensus engine initialized");
-
-        let events = stream_select!(
-            network.event_listener().map(Into::into),
-            beacon_engine_handle.event_listener().map(Into::into),
-            pipeline_events.map(Into::into),
-            if config.debug.tip.is_none() && !config.dev.dev {
-                Either::Left(
-                    ConsensusLayerHealthEvents::new(Box::new(blockchain_db.clone()))
-                        .map(Into::into),
-                )
-            } else {
-                Either::Right(stream::empty())
-            },
-            pruner_events.map(Into::into),
-            static_file_producer_events.map(Into::into)
-        );
-        executor.spawn_critical(
-            "events task",
-            reth_node_core::events::node::handle_events(
-                Some(network.clone()),
-                Some(head.number),
-                events,
-                database.clone(),
-            ),
-        );
-
-        let engine_api = EngineApi::new(
-            blockchain_db.clone(),
-            config.chain.clone(),
-            beacon_engine_handle,
-            payload_builder.into(),
-            Box::new(executor.clone()),
-        );
-        info!(target: "reth::cli", "Engine API handler initialized");
-
-        // extract the jwt secret from the args if possible
-        let default_jwt_path = data_dir.jwt_path();
-        let jwt_secret = config.rpc.auth_jwt_secret(default_jwt_path)?;
-
-        // adjust rpc port numbers based on instance number
-        config.adjust_instance_ports();
-
-        // Start RPC servers
-
-        let (rpc_server_handles, mut rpc_registry) = crate::rpc::launch_rpc_servers(
-            node_components.clone(),
-            engine_api,
-            &config,
-            jwt_secret,
-            rpc,
-        )
-        .await?;
->>>>>>> 96e3619e
 
     /// Launch the node with the passed launcher, which implements [LaunchNode].
     pub async fn launch_with<L>(
@@ -1276,25 +893,9 @@
     /// The config of the node
     pub config: NodeConfig,
     /// loaded config
-<<<<<<< HEAD
     pub reth_config: reth_config::Config,
-}
-
-impl<Node: FullNodeTypes> std::fmt::Debug for BuilderContext<Node> {
-    fn fmt(&self, f: &mut std::fmt::Formatter<'_>) -> std::fmt::Result {
-        f.debug_struct("BuilderContext")
-            .field("head", &self.head)
-            .field("provider", &std::any::type_name::<Node::Provider>())
-            .field("executor", &self.executor)
-            .field("data_dir", &self.data_dir)
-            .field("config", &self.config)
-            .finish()
-    }
-=======
-    reth_config: reth_config::Config,
     /// EVM config of the node
-    evm_config: Node::Evm,
->>>>>>> 96e3619e
+    pub evm_config: Node::Evm,
 }
 
 impl<Node: FullNodeTypes> BuilderContext<Node> {
@@ -1467,11 +1068,7 @@
     /// Additional RPC hooks.
     pub rpc: RpcHooks<FullNode>,
     /// The ExExs (execution extensions) of the node.
-<<<<<<< HEAD
-    pub exexs: Vec<Box<dyn BoxedLaunchExEx<FullNode>>>,
-=======
-    exexs: Vec<(String, Box<dyn BoxedLaunchExEx<FullNode>>)>,
->>>>>>> 96e3619e
+    pub exexs: Vec<(String, Box<dyn BoxedLaunchExEx<FullNode>>)>,
 }
 
 impl<Types, Components, FullNode: FullNodeComponents> std::fmt::Debug
