--- conflicted
+++ resolved
@@ -48,12 +48,7 @@
 debug = true
 
 [patch.crates-io]
-<<<<<<< HEAD
 revm = { git = "https://github.com/layer-g/revm", branch = "tan-merge" }
 revm-primitives = { git = "https://github.com/layer-g/revm", branch = "tan-merge" }
-=======
-revm = { git = "https://github.com/bluealloy/revm" }
-revm-primitives = { git = "https://github.com/bluealloy/revm" }
->>>>>>> 7da13eb4
 # patched for quantity U256 responses <https://github.com/recmo/uint/issues/224>
 ruint = { git = "https://github.com/paradigmxyz/uint" }