[workspace]
members = [
    "bin/reth",
    "crates/consensus",
    "crates/executor",
    "crates/interfaces",
    "crates/metrics/metrics-derive",
    "crates/metrics/common",
    "crates/net/common",
    "crates/net/ecies",
    "crates/net/eth-wire",
    "crates/net/discv4",
    "crates/net/dns",
    "crates/net/nat",
    "crates/net/network-api",
    "crates/net/network",
    "crates/net/downloaders",
    "crates/primitives",
    "crates/revm",
    "crates/revm/revm-primitives",
    "crates/revm/revm-inspectors",
    "crates/rlp",
    "crates/rlp/rlp-derive",
    "crates/rpc/ipc",
    "crates/rpc/rpc",
    "crates/rpc/rpc-api",
    "crates/rpc/rpc-builder",
    "crates/rpc/rpc-engine-api",
    "crates/rpc/rpc-types",
    "crates/staged-sync",
    "crates/stages",
    "crates/storage/codecs",
    "crates/storage/db",
    "crates/storage/libmdbx-rs",
    "crates/storage/libmdbx-rs/mdbx-sys",
    "crates/storage/provider",
    "crates/tracing",
    "crates/tasks",
    "crates/transaction-pool",
]
exclude = ["crate-template"]
default-members = ["bin/reth"]

# Like release, but with full debug symbols. Useful for e.g. `perf`.
[profile.debug-fast]
inherits = "release"
debug = true

[patch.crates-io]
<<<<<<< HEAD
revm = { git = "https://github.com/layer-g/revm", branch = "tan" }
revm-primitives = { git = "https://github.com/layer-g/revm", branch = "tan" }
=======
revm = { git = "https://github.com/bluealloy/revm", rev = "d8dc6526" }
revm-primitives = { git = "https://github.com/bluealloy/revm", rev = "d8dc6526" }
>>>>>>> d164a16b
# patched for quantity U256 responses <https://github.com/recmo/uint/issues/224>
ruint = { git = "https://github.com/paradigmxyz/uint" }<|MERGE_RESOLUTION|>--- conflicted
+++ resolved
@@ -47,12 +47,7 @@
 debug = true
 
 [patch.crates-io]
-<<<<<<< HEAD
 revm = { git = "https://github.com/layer-g/revm", branch = "tan" }
 revm-primitives = { git = "https://github.com/layer-g/revm", branch = "tan" }
-=======
-revm = { git = "https://github.com/bluealloy/revm", rev = "d8dc6526" }
-revm-primitives = { git = "https://github.com/bluealloy/revm", rev = "d8dc6526" }
->>>>>>> d164a16b
 # patched for quantity U256 responses <https://github.com/recmo/uint/issues/224>
 ruint = { git = "https://github.com/paradigmxyz/uint" }